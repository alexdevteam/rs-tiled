name: Rust

on:
  push:
    branches: [ current, next ]
  pull_request:
    branches: [ current, next ]

env:
  CARGO_TERM_COLOR: always

jobs:
  build:
    runs-on: ubuntu-latest

    steps:
    - name: Checkout
      uses: actions/checkout@v2

    - name: Setup rust-cache
      uses: Swatinem/rust-cache@v1

    - name: Update package manager
      run: sudo apt-get update

    - name: Install dependencies
      run: sudo apt-get install -y libsfml-dev libcsfml-dev libasound2-dev libudev-dev

    - name: Build library
      run: cargo build --lib --verbose

    - name: Run tests
      run: cargo test --verbose
  
  rustfmt:
    runs-on: ubuntu-latest
    steps:
    - name: Checkout
      uses: actions/checkout@v2

    - name: Get nightly Rust toolchain with rustfmt
      uses: actions-rs/toolchain@v1
      with:
        profile: minimal
        toolchain: nightly
        override: true
        components: rustfmt

    - name: Run cargo fmt --all -- --check
      run: cargo fmt --all -- --check

  clippy:
    runs-on: ubuntu-latest
    steps:
    - name: Checkout
      uses: actions/checkout@v2

    - name: Update package manager
      run: sudo apt-get update

    - name: Install dependencies
<<<<<<< HEAD
      run: sudo apt-get install -y libasound2-dev libudev-dev
=======
      run: sudo apt-get install -y libsfml-dev libcsfml-dev
>>>>>>> 763e0223

    - name: Get stable Rust toolchain with clippy
      uses: actions-rs/toolchain@v1
      with:
        profile: minimal
        toolchain: stable
        override: true
        components: clippy

    - name: Run cargo clippy --all-targets --package tiled
      run: cargo clippy --all-targets --package tiled<|MERGE_RESOLUTION|>--- conflicted
+++ resolved
@@ -59,11 +59,7 @@
       run: sudo apt-get update
 
     - name: Install dependencies
-<<<<<<< HEAD
-      run: sudo apt-get install -y libasound2-dev libudev-dev
-=======
-      run: sudo apt-get install -y libsfml-dev libcsfml-dev
->>>>>>> 763e0223
+      run: sudo apt-get install -y libsfml-dev libcsfml-dev libasound2-dev libudev-dev
 
     - name: Get stable Rust toolchain with clippy
       uses: actions-rs/toolchain@v1
