[package]
name = "tiled"
<<<<<<< HEAD
version = "0.11.0"
=======
version = "0.10.3"
>>>>>>> bf184414
description = "A rust crate for loading maps created by the Tiled editor"
categories = ["game-development"]
keywords = ["gamedev", "tiled", "tmx", "map"]
repository = "https://github.com/mapeditor/rs-tiled"
readme = "README.md"
license = "MIT"
authors = ["Matthew Hall <matthew@quickbeam.me.uk>"]
edition = "2018"
include = ["src/**/*.rs", "README.md", "LICENSE", "CHANGELOG.md"]

[features]
default = ["zstd"]

[lib]
name = "tiled"
path = "src/lib.rs"

[[example]]
name = "example"
path = "examples/main.rs"

[[example]]
name = "sfml"
path = "examples/sfml/main.rs"

[[example]]
name = "ggez"
path = "examples/ggez/main.rs"

[dependencies]
base64 = "0.21.0"
xml-rs = "0.8.4"
libflate = "1.1.2"
zstd = { version = "0.12.0", optional = true }

[dev-dependencies.sfml]
<<<<<<< HEAD
version = "0.19.0"
features = ["graphics"]

[dev-dependencies.ggez]
version = "0.7"
=======
version = "0.20.0"
features = ["graphics"]
>>>>>>> bf184414
<|MERGE_RESOLUTION|>--- conflicted
+++ resolved
@@ -1,10 +1,6 @@
 [package]
 name = "tiled"
-<<<<<<< HEAD
 version = "0.11.0"
-=======
-version = "0.10.3"
->>>>>>> bf184414
 description = "A rust crate for loading maps created by the Tiled editor"
 categories = ["game-development"]
 keywords = ["gamedev", "tiled", "tmx", "map"]
@@ -41,13 +37,8 @@
 zstd = { version = "0.12.0", optional = true }
 
 [dev-dependencies.sfml]
-<<<<<<< HEAD
-version = "0.19.0"
+version = "0.20.0"
 features = ["graphics"]
 
 [dev-dependencies.ggez]
-version = "0.7"
-=======
-version = "0.20.0"
-features = ["graphics"]
->>>>>>> bf184414
+version = "0.7"