--- conflicted
+++ resolved
@@ -25,24 +25,13 @@
         parser: &mut impl Iterator<Item = XmlEventResult>,
         attrs: Vec<OwnedAttribute>,
         tilesets: &[MapTilesetGid],
-<<<<<<< HEAD
     ) -> Result<Self> {
-        let ((e, c), ()) = get_attrs!(
-=======
-    ) -> Result<Self, TiledError> {
         let (e, c) = get_attrs!(
->>>>>>> aac22ed2
             attrs,
             optionals: [
                 ("encoding", encoding, |v| Some(v)),
                 ("compression", compression, |v| Some(v)),
-<<<<<<< HEAD
-            ],
-            required: [],
-            Error::MalformedAttributes("data must have an encoding and a compression".to_string())
-=======
             ]
->>>>>>> aac22ed2
         );
 
         let mut chunks = HashMap::<(i32, i32), Chunk>::new();
@@ -134,13 +123,8 @@
         encoding: Option<String>,
         compression: Option<String>,
         tilesets: &[MapTilesetGid],
-<<<<<<< HEAD
     ) -> Result<Self> {
-        let ((), (x, y, width, height)) = get_attrs!(
-=======
-    ) -> Result<Self, TiledError> {
         let (x, y, width, height) = get_attrs!(
->>>>>>> aac22ed2
             attrs,
             required: [
                 ("x", x, |v: String| v.parse().ok()),
